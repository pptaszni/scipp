/// @file
/// SPDX-License-Identifier: GPL-3.0-or-later
/// @author Simon Heybrock
/// Copyright &copy; 2018 ISIS Rutherford Appleton Laboratory, NScD Oak Ridge
/// National Laboratory, and European Spallation Source ERIC.
#include <variant>

#include <pybind11/eigen.h>
#include <pybind11/numpy.h>
#include <pybind11/operators.h>
#include <pybind11/pybind11.h>
#include <pybind11/stl.h>
#include <pybind11/stl_bind.h>

#include "convert.h"
#include "dataset.h"
#include "events.h"
#include "except.h"
#include "tag_util.h"
#include "tags.h"
#include "unit.h"
#include "zip_view.h"

namespace py = pybind11;

template <typename Collection>
auto getItemBySingleIndex(Collection &self,
                          const std::tuple<Dim, gsl::index> &index) {
  gsl::index idx{std::get<gsl::index>(index)};
  auto &dim = std::get<Dim>(index);
  auto sz = self.dimensions()[dim];
  if (idx <= -sz || idx >= sz) // index is out of range
    throw std::runtime_error("Dimension size is " +
                             std::to_string(self.dimensions()[dim]) +
                             ", can't treat " + std::to_string(idx));
  if (idx < 0)
    idx = sz + idx;
  return self(std::get<Dim>(index), idx);
}

template <class T> struct mutable_span_methods {
  static void add(py::class_<gsl::span<T>> &span) {
    span.def("__setitem__", [](gsl::span<T> &self, const gsl::index i,
                               const T value) { self[i] = value; });
  }
};
template <class T> struct mutable_span_methods<const T> {
  static void add(py::class_<gsl::span<const T>> &) {}
};

template <class T> std::string element_to_string(const T &item) {
  using dataset::to_string;
  using std::to_string;
  if constexpr (std::is_same_v<T, std::string>)
    return {'"' + item + "\", "};
  else if constexpr (std::is_same_v<T, Eigen::Vector3d>)
    return {"(Eigen::Vector3d), "};
  else if constexpr (std::is_same_v<T,
                                    boost::container::small_vector<double, 8>>)
    return {"(vector), "};
  else
    return to_string(item) + ", ";
}

template <class T> std::string array_to_string(const T &arr) {
  const gsl::index size = arr.size();
  if (size == 0)
    return std::string("[]");
  std::string s = "[";
  for (gsl::index i = 0; i < arr.size(); ++i) {
    if (i == 4 && size > 8) {
      s += "..., ";
      i = size - 4;
    }
    s += element_to_string(arr[i]);
  }
  s.resize(s.size() - 2);
  s += "]";
  return s;
}

template <class T> void declare_span(py::module &m, const std::string &suffix) {
  py::class_<gsl::span<T>> span(m, (std::string("span_") + suffix).c_str());
  span.def("__getitem__", &gsl::span<T>::operator[],
           py::return_value_policy::reference)
      .def("size", &gsl::span<T>::size)
      .def("__len__", &gsl::span<T>::size)
      .def("__iter__",
           [](const gsl::span<T> &self) {
             return py::make_iterator(self.begin(), self.end());
           })
      .def("__repr__",
           [](const gsl::span<T> &self) { return array_to_string(self); });
  mutable_span_methods<T>::add(span);
}

template <class... Keys>
void declare_VariableZipProxy(py::module &m, const std::string &suffix,
                              const Keys &... keys) {
  using Proxy = decltype(zip(std::declval<Dataset &>(), keys...));
  py::class_<Proxy> proxy(m,
                          (std::string("VariableZipProxy_") + suffix).c_str());
  proxy.def("__len__", &Proxy::size)
      .def("__getitem__", &Proxy::operator[])
      .def("__iter__",
           [](const Proxy &self) {
             return py::make_iterator(self.begin(), self.end());
           },
           // WARNING The py::keep_alive is really important. It prevents
           // deletion of the VariableZipProxy when its iterators are still in
           // use. This is necessary due to the underlying implementation, which
           // used ranges::view::zip based on temporary gsl::range.
           py::keep_alive<0, 1>());
}

template <class... Fields>
void declare_ItemZipProxy(py::module &m, const std::string &suffix) {
  using Proxy = ItemZipProxy<Fields...>;
  py::class_<Proxy> proxy(m, (std::string("ItemZipProxy_") + suffix).c_str());
  proxy.def("__len__", &Proxy::size)
      .def("__iter__",
           [](const Proxy &self) {
             return py::make_iterator(self.begin(), self.end());
           })
      .def("append",
           [](const Proxy &self,
              const std::tuple<typename Fields::value_type...> &item) {
             self.push_back(item);
           });
}

template <class... Fields>
void declare_ranges_pair(py::module &m, const std::string &suffix) {
  using Proxy = ranges::v3::common_pair<Fields &...>;
  py::class_<Proxy> proxy(
      m, (std::string("ranges_v3_common_pair_") + suffix).c_str());
  proxy.def("first", [](const Proxy &self) { return std::get<0>(self); })
      .def("second", [](const Proxy &self) { return std::get<1>(self); });
}

template <class T>
void declare_VariableView(py::module &m, const std::string &suffix) {
  py::class_<VariableView<T>> view(
      m, (std::string("VariableView_") + suffix).c_str());
  view.def("__repr__",
           [](const VariableView<T> &self) { return array_to_string(self); })
      .def("__getitem__", &VariableView<T>::operator[],
           py::return_value_policy::reference)
      .def("__setitem__", [](VariableView<T> &self, const gsl::index i,
                             const T value) { self[i] = value; })
      .def("__len__", &VariableView<T>::size)
      .def("__iter__", [](const VariableView<T> &self) {
        return py::make_iterator(self.begin(), self.end());
      });
}

/// Helper to pass "default" dtype.
struct Empty {
  char dummy;
};

DType convertDType(const py::dtype type) {
  if (type.is(py::dtype::of<double>()))
    return dtype<double>;
  if (type.is(py::dtype::of<float>()))
    return dtype<float>;
  // See https://github.com/pybind/pybind11/pull/1329, int64_t not matching
  // numpy.int64 correctly.
  if (type.is(py::dtype::of<std::int64_t>()) ||
      (type.kind() == 'i' && type.itemsize() == 8))
    return dtype<int64_t>;
  if (type.is(py::dtype::of<int32_t>()))
    return dtype<int32_t>;
  if (type.is(py::dtype::of<bool>()))
    return dtype<bool>;
  throw std::runtime_error("unsupported dtype");
}

namespace detail {
template <class T> struct MakeVariable {
  static Variable apply(const Tag tag, const std::vector<Dim> &labels,
                        py::array data) {
    // Pybind11 converts py::array to py::array_t for us, with all sorts of
    // automatic conversions such as integer to double, if required.
    py::array_t<T> dataT(data);
    const py::buffer_info info = dataT.request();
    Dimensions dims(labels, info.shape);
    auto *ptr = (T *)info.ptr;
    return ::makeVariable<T, ssize_t>(tag, dims, info.strides, ptr);
  }
};

template <class T> struct MakeVariableDefaultInit {
  static Variable apply(const Tag tag, const std::vector<Dim> &labels,
                        const py::tuple &shape) {
    Dimensions dims(labels, shape.cast<std::vector<gsl::index>>());
    return ::makeVariable<T>(tag, dims);
  }
};

Variable makeVariable(const Tag tag, const std::vector<Dim> &labels,
                      py::array &data,
                      py::dtype dtype = py::dtype::of<Empty>()) {
  const py::buffer_info info = data.request();
  // Use custom dtype, otherwise dtype of data.
  const auto dtypeTag = dtype.is(py::dtype::of<Empty>())
                            ? convertDType(data.dtype())
                            : convertDType(dtype);
  return CallDType<double, float, int64_t, int32_t, char,
                   bool>::apply<detail::MakeVariable>(dtypeTag, tag, labels,
                                                      data);
}

Variable makeVariableDefaultInit(const Tag tag, const std::vector<Dim> &labels,
                                 const py::tuple &shape,
                                 py::dtype dtype = py::dtype::of<Empty>()) {
  // TODO Numpy does not support strings, how can we specify std::string as a
  // dtype? The same goes for other, more complex item types we need for
  // variables. Do we need an overload with a dtype arg that does not use
  // py::dtype?
  const auto dtypeTag = dtype.is(py::dtype::of<Empty>()) ? defaultDType(tag)
                                                         : convertDType(dtype);
  return CallDType<double, float, int64_t, int32_t, char, bool, Dataset,
                   typename Data::EventTofs_t::type, Eigen::Vector3d>::
      apply<detail::MakeVariableDefaultInit>(dtypeTag, tag, labels, shape);
}

namespace Key {
using Tag = Tag;
using TagName = std::pair<Tag, const std::string &>;
auto get(const Key::Tag &key) {
  static const std::string empty;
  return std::tuple(key, empty);
}
auto get(const Key::TagName &key) { return key; }
} // namespace Key

template <class K>
void insertDefaultInit(
    Dataset &self, const K &key,
    const std::tuple<const std::vector<Dim> &, py::tuple> &data) {
  const auto &[tag, name] = Key::get(key);
  const auto &[labels, array] = data;
  auto var = makeVariableDefaultInit(tag, labels, array);
  if (!name.empty())
    var.setName(name);
  self.insert(std::move(var));
}

template <class K>
void insert_ndarray(
    Dataset &self, const K &key,
    const std::tuple<const std::vector<Dim> &, py::array &> &data) {
  const auto &[tag, name] = Key::get(key);
  const auto &[labels, array] = data;
  const auto dtypeTag = convertDType(array.dtype());
  auto var = CallDType<double, float, int64_t, int32_t, char,
                       bool>::apply<detail::MakeVariable>(dtypeTag, tag, labels,
                                                          array);
  if (!name.empty())
    var.setName(name);
  self.insert(std::move(var));
}

// Note the concretely typed py::array_t. If we use py::array it will not match
// plain Python arrays.
template <class T, class K>
void insert_conv(
    Dataset &self, const K &key,
    const std::tuple<const std::vector<Dim> &, py::array_t<T> &> &data) {
  const auto &[tag, name] = Key::get(key);
  const auto &[labels, array] = data;
  // TODO This is converting back and forth between py::array and py::array_t,
  // can we do this in a better way?
  auto var = detail::MakeVariable<T>::apply(tag, labels, array);
  if (!name.empty())
    var.setName(name);
  self.insert(std::move(var));
}

template <class T, class K>
void insert_0D(Dataset &self, const K &key,
               const std::tuple<const std::vector<Dim> &, T &> &data) {
  const auto &[tag, name] = Key::get(key);
  const auto &[labels, value] = data;
  if (!labels.empty())
    throw std::runtime_error(
        "Got 0-D data, but nonzero number of dimension labels.");
  auto var = ::makeVariable<T>(tag, {}, {value});
  if (!name.empty())
    var.setName(name);
  self.insert(std::move(var));
}

template <class T, class K>
void insert_1D(
    Dataset &self, const K &key,
    const std::tuple<const std::vector<Dim> &, std::vector<T> &> &data) {
  const auto &[tag, name] = Key::get(key);
  const auto &[labels, array] = data;
  Dimensions dims{labels, {static_cast<gsl::index>(array.size())}};
  auto var = ::makeVariable<T>(tag, dims, array);
  if (!name.empty())
    var.setName(name);
  self.insert(std::move(var));
}

template <class Var, class K>
void insert(Dataset &self, const K &key, const Var &var) {
  const auto &[tag, name] = Key::get(key);
  if (self.contains(tag, name))
    if (self(tag, name) == var)
      return;
  Variable copy(var);
  copy.setTag(tag);
  if (!name.empty())
    copy.setName(name);
  self.insert(std::move(copy));
}

// Add size factor.
template <class T>
std::vector<gsl::index> numpy_strides(const std::vector<gsl::index> &s) {
  std::vector<gsl::index> strides(s.size());
  gsl::index elemSize = sizeof(T);
  for (size_t i = 0; i < strides.size(); ++i) {
    strides[i] = elemSize * s[i];
  }
  return strides;
}

template <class T> struct SetData {
  static void apply(const VariableSlice &slice, const py::array &data) {
    // Pybind11 converts py::array to py::array_t for us, with all sorts of
    // automatic conversions such as integer to double, if required.
    py::array_t<T> dataT(data);

    const auto &dims = slice.dimensions();
    const py::buffer_info info = dataT.request();
    const auto &shape = dims.shape();
    if (!std::equal(info.shape.begin(), info.shape.end(), shape.begin(),
                    shape.end()))
      throw std::runtime_error(
          "Shape mismatch when setting data from numpy array.");

    auto buf = slice.span<T>();
    auto *ptr = (T *)info.ptr;
    std::copy(ptr, ptr + slice.size(), buf.begin());
  }
};

template <class T, class K>
void setData(T &self, const K &key, const py::array &data) {
  const auto &[tag, name] = Key::get(key);
  const auto slice = self(tag, name);
  CallDType<double, float, int64_t, int32_t, char,
            bool>::apply<detail::SetData>(slice.dtype(), slice, data);
}

template <class T>
auto pySlice(T &source, const std::tuple<Dim, const py::slice> &index)
    -> decltype(source(Dim::Invalid, 0)) {
  const auto &[dim, indices] = index;
  size_t start, stop, step, slicelength;
  const auto size = source.dimensions()[dim];
  if (!indices.compute(size, &start, &stop, &step, &slicelength))
    throw py::error_already_set();
  if (step != 1)
    throw std::runtime_error("Step must be 1");
  return source(dim, start, stop);
}

void setVariableSlice(VariableSlice &self,
                      const std::tuple<Dim, gsl::index> &index,
                      const py::array &data) {
  auto slice = self(std::get<Dim>(index), std::get<gsl::index>(index));
  CallDType<double, float, int64_t, int32_t, char,
            bool>::apply<detail::SetData>(slice.dtype(), slice, data);
}

void setVariableSliceRange(VariableSlice &self,
                           const std::tuple<Dim, const py::slice> &index,
                           const py::array &data) {
  auto slice = pySlice(self, index);
  CallDType<double, float, int64_t, int32_t, char,
            bool>::apply<detail::SetData>(slice.dtype(), slice, data);
}
} // namespace detail

template <class T> struct MakePyBufferInfoT {
  static py::buffer_info apply(VariableSlice &view) {
    return py::buffer_info(
        view.template span<T>().data(), /* Pointer to buffer */
        sizeof(T),                      /* Size of one scalar */
        py::format_descriptor<
            std::conditional_t<std::is_same_v<T, bool>, bool, T>>::
            format(),              /* Python struct-style format descriptor */
        view.dimensions().count(), /* Number of dimensions */
        view.dimensions().shape(), /* Buffer dimensions */
        detail::numpy_strides<T>(
            view.strides()) /* Strides (in bytes) for each index */
    );
  }
};

py::buffer_info make_py_buffer_info(VariableSlice &view) {
  return CallDType<double, float, int64_t, int32_t, char,
                   bool>::apply<MakePyBufferInfoT>(view.dtype(), view);
}

template <class T, class Var> auto as_py_array_t(py::object &obj, Var &view) {
  // TODO Should `Variable` also have a `strides` method?
  const auto strides = VariableSlice(view).strides();
  using py_T = std::conditional_t<std::is_same_v<T, bool>, bool, T>;
  return py::array_t<py_T>{view.dimensions().shape(),
                           detail::numpy_strides<T>(strides),
                           (py_T *)view.template span<T>().data(), obj};
}

template <class Var, class... Ts>
std::variant<py::array_t<Ts>...> as_py_array_t_variant(py::object &obj) {
  auto &view = obj.cast<Var &>();
  switch (view.dtype()) {
  case dtype<double>:
    return {as_py_array_t<double>(obj, view)};
  case dtype<float>:
    return {as_py_array_t<float>(obj, view)};
  case dtype<int64_t>:
    return {as_py_array_t<int64_t>(obj, view)};
  case dtype<int32_t>:
    return {as_py_array_t<int32_t>(obj, view)};
  case dtype<char>:
    return {as_py_array_t<char>(obj, view)};
  case dtype<bool>:
    return {as_py_array_t<bool>(obj, view)};
  default:
    throw std::runtime_error("not implemented for this type.");
  }
}

template <class... Ts> struct as_VariableViewImpl {
  template <class Var>
  static std::variant<std::conditional_t<
      std::is_same_v<Var, Variable>, gsl::span<underlying_type_t<Ts>>,
      VariableView<underlying_type_t<Ts>>>...>
  get(Var &view) {
    switch (view.dtype()) {
    case dtype<double>:
      return {view.template span<double>()};
    case dtype<float>:
      return {view.template span<float>()};
    case dtype<int64_t>:
      return {view.template span<int64_t>()};
    case dtype<int32_t>:
      return {view.template span<int32_t>()};
    case dtype<char>:
      return {view.template span<char>()};
    case dtype<bool>:
      return {view.template span<bool>()};
    case dtype<std::string>:
      return {view.template span<std::string>()};
    case dtype<boost::container::small_vector<double, 8>>:
      return {view.template span<boost::container::small_vector<double, 8>>()};
    case dtype<Dataset>:
      return {view.template span<Dataset>()};
    case dtype<Eigen::Vector3d>:
      return {view.template span<Eigen::Vector3d>()};
    default:
      throw std::runtime_error("not implemented for this type.");
    }
  }

  // Return a scalar value from a variable, implicitly requiring that the
  // variable is 0-dimensional and thus has only a single item.
  template <class Var> static py::object scalar(Var &view) {
    dataset::expect::equals(Dimensions(), view.dimensions());
    return std::visit(
        [](const auto &data) {
          return py::cast(data[0], py::return_value_policy::reference);
        },
        get(view));
  }
  // Set a scalar value in a variable, implicitly requiring that the
  // variable is 0-dimensional and thus has only a single item.
  template <class Var> static void set_scalar(Var &view, const py::object &o) {
    dataset::expect::equals(Dimensions(), view.dimensions());
    std::visit(
        [&o](const auto &data) {
          data[0] = o.cast<typename std::decay_t<decltype(data)>::value_type>();
        },
        get(view));
  }
};

using as_VariableView =
    as_VariableViewImpl<double, float, int64_t, int32_t, char, bool,
                        std::string, boost::container::small_vector<double, 8>,
                        Dataset, Eigen::Vector3d>;

class SubsetHelper {
public:
  template <class D> SubsetHelper(D &d) : m_data(d) {}
  auto subset(const std::string &name) const { return m_data.subset(name); }
  auto subset(const Tag tag, const std::string &name) const {
    return m_data.subset(tag, name);
  }
  template <class D> void insert(const std::string &name, D &subset) {
    m_data.insert(name, subset);
  }

private:
  DatasetSlice m_data;
};

using small_vector = boost::container::small_vector<double, 8>;
PYBIND11_MAKE_OPAQUE(small_vector);

PYBIND11_MODULE(dataset, m) {
  py::bind_vector<boost::container::small_vector<double, 8>>(
      m, "SmallVectorDouble8");

  py::enum_<Dim>(m, "Dim")
      .value("Component", Dim::Component)
      .value("DeltaE", Dim::DeltaE)
      .value("Detector", Dim::Detector)
      .value("DetectorScan", Dim::DetectorScan)
      .value("Energy", Dim::Energy)
      .value("Event", Dim::Event)
      .value("Invalid", Dim::Invalid)
      .value("Monitor", Dim::Monitor)
      .value("Polarization", Dim::Polarization)
      .value("Position", Dim::Position)
      .value("Q", Dim::Q)
      .value("Row", Dim::Row)
      .value("Run", Dim::Run)
      .value("Spectrum", Dim::Spectrum)
      .value("Temperature", Dim::Temperature)
      .value("Time", Dim::Time)
      .value("Tof", Dim::Tof)
      .value("Qx", Dim::Qx)
      .value("Qy", Dim::Qy)
      .value("Qz", Dim::Qz)
      .value("X", Dim::X)
      .value("Y", Dim::Y)
      .value("Z", Dim::Z);

  py::class_<Tag>(m, "Tag")
      .def(py::self == py::self)
      .def("__repr__",
           [](const Tag &self) { return dataset::to_string(self, "."); });

  // Runtime tags are sufficient in Python, not exporting Tag child classes.
  auto coord_tags = m.def_submodule("Coord");
  coord_tags.attr("Monitor") = Tag(Coord::Monitor);
  coord_tags.attr("DetectorInfo") = Tag(Coord::DetectorInfo);
  coord_tags.attr("ComponentInfo") = Tag(Coord::ComponentInfo);
  coord_tags.attr("Qx") = Tag(Coord::Qx);
  coord_tags.attr("Qy") = Tag(Coord::Qy);
  coord_tags.attr("Qz") = Tag(Coord::Qz);
  coord_tags.attr("X") = Tag(Coord::X);
  coord_tags.attr("Y") = Tag(Coord::Y);
  coord_tags.attr("Z") = Tag(Coord::Z);
  coord_tags.attr("Tof") = Tag(Coord::Tof);
  coord_tags.attr("Energy") = Tag(Coord::Energy);
  coord_tags.attr("DeltaE") = Tag(Coord::DeltaE);
  coord_tags.attr("Ei") = Tag(Coord::Ei);
  coord_tags.attr("Ef") = Tag(Coord::Ef);
  coord_tags.attr("DetectorId") = Tag(Coord::DetectorId);
  coord_tags.attr("SpectrumNumber") = Tag(Coord::SpectrumNumber);
  coord_tags.attr("DetectorGrouping") = Tag(Coord::DetectorGrouping);
  coord_tags.attr("Row") = Tag(Coord::Row);
  coord_tags.attr("Run") = Tag(Coord::Run);
  coord_tags.attr("Polarization") = Tag(Coord::Polarization);
  coord_tags.attr("Temperature") = Tag(Coord::Temperature);
  coord_tags.attr("FuzzyTemperature") = Tag(Coord::FuzzyTemperature);
  coord_tags.attr("Time") = Tag(Coord::Time);
  coord_tags.attr("TimeInterval") = Tag(Coord::TimeInterval);
  coord_tags.attr("Mask") = Tag(Coord::Mask);
  coord_tags.attr("Position") = Tag(Coord::Position);

  auto data_tags = m.def_submodule("Data");
  data_tags.attr("Tof") = Tag(Data::Tof);
  data_tags.attr("PulseTime") = Tag(Data::PulseTime);
  data_tags.attr("Value") = Tag(Data::Value);
  data_tags.attr("Variance") = Tag(Data::Variance);
  data_tags.attr("StdDev") = Tag(Data::StdDev);
  data_tags.attr("Events") = Tag(Data::Events);
  data_tags.attr("EventTofs") = Tag(Data::EventTofs);
  data_tags.attr("EventPulseTimes") = Tag(Data::EventPulseTimes);

  auto attr_tags = m.def_submodule("Attr");
  attr_tags.attr("ExperimentLog") = Tag(Attr::ExperimentLog);
  attr_tags.attr("Monitor") = Tag(Attr::Monitor);

  declare_span<double>(m, "double");
  declare_span<float>(m, "float");
  declare_span<Bool>(m, "bool");
  declare_span<const double>(m, "double_const");
  declare_span<const long>(m, "long_const");
  declare_span<long>(m, "long");
  declare_span<const std::string>(m, "string_const");
  declare_span<std::string>(m, "string");
  declare_span<const Dim>(m, "Dim_const");
  declare_span<Dataset>(m, "Dataset");
  declare_span<Eigen::Vector3d>(m, "Eigen_Vector3d");

  declare_VariableView<double>(m, "double");
  declare_VariableView<float>(m, "float");
  declare_VariableView<int64_t>(m, "int64");
  declare_VariableView<int32_t>(m, "int32");
  declare_VariableView<std::string>(m, "string");
  declare_VariableView<char>(m, "char");
  declare_VariableView<Bool>(m, "bool");
  declare_VariableView<boost::container::small_vector<double, 8>>(
      m, "SmallVectorDouble8");
  declare_VariableView<Dataset>(m, "Dataset");
  declare_VariableView<Eigen::Vector3d>(m, "Eigen_Vector3d");

  py::class_<Unit>(m, "Unit")
      .def(py::init())
      .def("__repr__", [](const Unit &u) -> std::string { return u.name(); })
      .def_property_readonly("name", &Unit::name,
                             "A read-only string describing the "
                             "type of unit.")
      .def(py::self + py::self)
      .def(py::self - py::self)
      .def(py::self * py::self)
      .def(py::self / py::self)
      .def(py::self == py::self)
      .def(py::self != py::self);

  auto units = m.def_submodule("units");
  units.attr("dimensionless") = Unit(units::dimensionless);
  units.attr("m") = Unit(units::m);
  units.attr("counts") = Unit(units::counts);
  units.attr("s") = Unit(units::s);
  units.attr("kg") = Unit(units::kg);
  units.attr("K") = Unit(units::K);
  units.attr("angstrom") = Unit(units::angstrom);
  units.attr("meV") = Unit(units::meV);
  units.attr("us") = Unit(units::us);

  declare_VariableZipProxy(m, "", Access::Key(Data::EventTofs),
                           Access::Key(Data::EventPulseTimes));
  declare_ItemZipProxy<small_vector, small_vector>(m, "");
  declare_ranges_pair<double, double>(m, "double_double");

  py::class_<Dimensions>(m, "Dimensions")
      .def(py::init<>())
      .def("__repr__",
           [](const Dimensions &self) {
             std::string out = "Dimensions = " + dataset::to_string(self, ".");
             return out;
           })
      .def("__len__", &Dimensions::count)
      .def("__contains__", [](const Dimensions &self,
                              const Dim dim) { return self.contains(dim); })
      .def("__getitem__",
           py::overload_cast<const Dim>(&Dimensions::operator[], py::const_))
      .def_property_readonly("labels", &Dimensions::labels,
                             "The read-only tags labelling"
                             "the different dimensions of the underlying "
                             "Variable or VariableSlice, e.g. [Dim.Y, Dim.X].")
      .def_property_readonly("shape", &Dimensions::shape,
                             "The read-only sizes of each dimension of the "
                             "underlying Variable or VariableSlice.")
      .def("add", &Dimensions::add,
           "Add a new dimension, which will be the outermost dimension.")
      .def("size",
           py::overload_cast<const Dim>(&Dimensions::operator[], py::const_),
           "Get the sizes of contained dimensions.")
      .def(py::self == py::self)
      .def(py::self != py::self);

  PYBIND11_NUMPY_DTYPE(Empty, dummy);

  py::class_<Variable>(m, "Variable")
      .def(py::init(&detail::makeVariableDefaultInit), py::arg("tag"),
           py::arg("labels"), py::arg("shape"),
           py::arg("dtype") = py::dtype::of<Empty>())
      .def(py::init([](const double data, const Unit &unit) {
             Variable var(Data::Value, {}, {data});
             var.setUnit(unit);
             return var;
           }),
           py::arg("data"), py::arg("unit") = Unit(units::dimensionless))
      // TODO Need to add overload for std::vector<std::string>, etc., see
      // Dataset.__setitem__
      .def(py::init(&detail::makeVariable), py::arg("tag"), py::arg("labels"),
           py::arg("data"), py::arg("dtype") = py::dtype::of<Empty>())
      .def(py::init<const VariableSlice &>())
      .def("__getitem__", detail::pySlice<Variable>, py::keep_alive<0, 1>())
      .def("__setitem__",
           [](Variable &self, const std::tuple<Dim, py::slice> &index,
              const VariableSlice &other) {
             detail::pySlice(self, index).assign(other);
           })
      .def("__setitem__",
           [](Variable &self, const std::tuple<Dim, gsl::index> &index,
              const VariableSlice &other) {
             const auto &[dim, i] = index;
             self(dim, i).assign(other);
           })
      .def("copy", [](const Variable &self) { return self; },
           "Make a copy of a Variable.")
      .def("__copy__", [](Variable &self) { return Variable(self); })
      .def("__deepcopy__",
           [](Variable &self, py::dict) { return Variable(self); })
      .def_property_readonly("tag", &Variable::tag,
                             "A read-only tag describing the type of Variable, "
                             "e.g. Data.Value or Data.Variance.")
      .def_property("name", [](const Variable &self) { return self.name(); },
                    &Variable::setName,
                    "A string holding the Variable's name which is used to "
                    "uniquely identify it.")
      .def_property("unit", &Variable::unit, &Variable::setUnit,
                    "Object of type Unit holding the unit of the Variable.")
      .def_property_readonly(
          "is_coord", &Variable::isCoord,
          "Is True if the Variable is a Coordinate, e.g. Coord.X (read-only).")
      .def_property_readonly(
          "is_data", &Variable::isData,
          "Is True if the Variable is not a coordinate, i.e. it can be a "
          "Data.Value or Data.Variance (read-only).")
      .def_property_readonly(
          "is_attr", &Variable::isAttr,
          "Is True if the Variable is an attribute (read-only).")
      .def_property_readonly(
          "dimensions", [](const Variable &self) { return self.dimensions(); },
          "A read-only Dimensions object containing the dimensions of the "
          "Variable.")
      .def_property_readonly(
          "numpy",
          &as_py_array_t_variant<Variable, double, float, int64_t, int32_t,
                                 char, bool>,
          "Returns a read-only numpy array containing the Variable's values.")
      .def_property_readonly(
          "data", &as_VariableView::get<Variable>,
          "Returns a read-only VariableView onto the Variable's contents.")
      .def_property("scalar", &as_VariableView::scalar<Variable>,
                    &as_VariableView::set_scalar<Variable>,
                    "The only data point for a 0-dimensional "
                    "variable. Raises an exception if the variable is "
                    "not 0-dimensional.")
      .def(py::self == py::self, py::call_guard<py::gil_scoped_release>())
      .def(py::self + py::self, py::call_guard<py::gil_scoped_release>())
      .def(py::self + double(), py::call_guard<py::gil_scoped_release>())
      .def(py::self - py::self, py::call_guard<py::gil_scoped_release>())
      .def(py::self - double(), py::call_guard<py::gil_scoped_release>())
      .def(py::self * py::self, py::call_guard<py::gil_scoped_release>())
      .def(py::self * double(), py::call_guard<py::gil_scoped_release>())
      .def(py::self / py::self, py::call_guard<py::gil_scoped_release>())
      .def(py::self / double(), py::call_guard<py::gil_scoped_release>())
      .def(py::self += py::self, py::call_guard<py::gil_scoped_release>())
      .def(py::self += double(), py::call_guard<py::gil_scoped_release>())
      .def(py::self -= py::self, py::call_guard<py::gil_scoped_release>())
      .def(py::self -= double(), py::call_guard<py::gil_scoped_release>())
      .def(py::self *= py::self, py::call_guard<py::gil_scoped_release>())
      .def(py::self *= double(), py::call_guard<py::gil_scoped_release>())
      .def(py::self /= py::self, py::call_guard<py::gil_scoped_release>())
      .def(py::self /= double(), py::call_guard<py::gil_scoped_release>())
      .def(py::self == py::self, py::call_guard<py::gil_scoped_release>())
      .def(py::self != py::self, py::call_guard<py::gil_scoped_release>())
      .def("__eq__", [](Variable &a, VariableSlice &b) { return a == b; },
           py::is_operator())
      .def("__ne__", [](Variable &a, VariableSlice &b) { return a != b; },
           py::is_operator())
      .def("__add__", [](Variable &a, VariableSlice &b) { return a + b; },
           py::is_operator())
      .def("__sub__", [](Variable &a, VariableSlice &b) { return a - b; },
           py::is_operator())
      .def("__mul__", [](Variable &a, VariableSlice &b) { return a * b; },
           py::is_operator())
      .def("__truediv__", [](Variable &a, VariableSlice &b) { return a / b; },
           py::is_operator())
      .def("__iadd__", [](Variable &a, VariableSlice &b) { return a += b; },
           py::is_operator())
      .def("__isub__", [](Variable &a, VariableSlice &b) { return a -= b; },
           py::is_operator())
      .def("__imul__", [](Variable &a, VariableSlice &b) { return a *= b; },
           py::is_operator())
      .def("__itruediv__", [](Variable &a, VariableSlice &b) { return a /= b; },
           py::is_operator())
      .def("__radd__", [](Variable &a, double &b) { return a + b; },
           py::is_operator())
      .def("__rsub__", [](Variable &a, double &b) { return b - a; },
           py::is_operator())
      .def("__rmul__", [](Variable &a, double &b) { return a * b; },
           py::is_operator())
      .def("__len__", &Variable::size)
      .def("__repr__",
           [](const Variable &self) { return dataset::to_string(self, "."); });

  py::class_<VariableSlice> view(m, "VariableSlice", py::buffer_protocol());
  view.def_buffer(&make_py_buffer_info);
  view.def_property_readonly(
          "dimensions",
          [](const VariableSlice &self) { return self.dimensions(); },
          py::return_value_policy::copy,
          "A read-only Dimensions object containing the dimensions of the "
          "Variable.")
      .def("__len__",
           [](const VariableSlice &self) {
             const auto &dims = self.dimensions();
             if (dims.count() == 0)
               throw std::runtime_error("len() of unsized object.");
             return dims.shape()[0];
           })
      .def_property_readonly("is_coord", &VariableSlice::isCoord,
                             "Is True if the VariableSlice is a Coordinate, "
                             "e.g. Coord.X (read-only).")
      .def_property_readonly(
          "is_data", &VariableSlice::isData,
          "Is True if the VariableSlice is not a coordinate, i.e. it can be a "
          "Data.Value or Data.Variance (read-only).")
      .def_property_readonly(
          "is_attr", &VariableSlice::isAttr,
          "Is True if the VariableSlice is an attribute (read-only).")
      .def_property_readonly(
          "tag", &VariableSlice::tag,
          "A read-only tag describing the type of VariableSlice, e.g. "
          "Data.Value or Data.Variance. ")
      .def_property_readonly("name", &VariableSlice::name,
                             "A read-only string holding the VariableSlice's "
                             "name which is used to uniquely identify it.")
      .def_property(
          "unit", &VariableSlice::unit, &VariableSlice::setUnit,
          "Object of type Unit holding the unit of the VariableSlice.")
      .def("__getitem__",
           [](VariableSlice &self, const std::tuple<Dim, gsl::index> &index) {
             return getItemBySingleIndex(self, index);
           },
           py::keep_alive<0, 1>())
      .def("__getitem__", &detail::pySlice<VariableSlice>,
           py::keep_alive<0, 1>())
      .def("__getitem__",
           [](VariableSlice &self, const std::map<Dim, const gsl::index> d) {
             auto slice(self);
             for (auto item : d)
               slice = slice(item.first, item.second);
             return slice;
           },
           py::keep_alive<0, 1>())
      .def("__setitem__",
           [](VariableSlice &self, const std::tuple<Dim, py::slice> &index,
              const VariableSlice &other) {
             detail::pySlice(self, index).assign(other);
           })
      .def("__setitem__",
           [](VariableSlice &self, const std::tuple<Dim, gsl::index> &index,
              const VariableSlice &other) {
             const auto &[dim, i] = index;
             self(dim, i).assign(other);
           })
      .def("__setitem__", &detail::setVariableSlice)
      .def("__setitem__", &detail::setVariableSliceRange)
      .def("copy", [](const VariableSlice &self) { return Variable(self); },
           "Make a copy of a VariableSlice.")
      .def("__copy__", [](VariableSlice &self) { return Variable(self); })
      .def("__deepcopy__",
           [](VariableSlice &self, py::dict) { return Variable(self); })
      .def_property_readonly(
          "numpy",
          &as_py_array_t_variant<VariableSlice, double, float, int64_t, int32_t,
                                 char, bool>,
          "Returns a read-only numpy array containing the VariableSlice's "
          "values.")
      .def_property_readonly(
          "data", &as_VariableView::get<VariableSlice>,
          "Returns a read-only VariableView onto the VariableSlice's contents.")
      .def_property("scalar", &as_VariableView::scalar<VariableSlice>,
                    &as_VariableView::set_scalar<VariableSlice>,
                    "The only data point for a 0-dimensional "
                    "variable. Raises an exception of the variable is "
                    "not 0-dimensional.")
      .def(py::self += py::self, py::call_guard<py::gil_scoped_release>())
      .def(py::self -= py::self, py::call_guard<py::gil_scoped_release>())
      .def(py::self *= py::self, py::call_guard<py::gil_scoped_release>())
      .def(py::self /= py::self, py::call_guard<py::gil_scoped_release>())
      .def(py::self + py::self, py::call_guard<py::gil_scoped_release>())
      .def(py::self - py::self, py::call_guard<py::gil_scoped_release>())
      .def(py::self * py::self, py::call_guard<py::gil_scoped_release>())
      .def(py::self / py::self, py::call_guard<py::gil_scoped_release>())
      .def(py::self == py::self, py::call_guard<py::gil_scoped_release>())
      .def(py::self != py::self, py::call_guard<py::gil_scoped_release>())
      .def(py::self += double(), py::call_guard<py::gil_scoped_release>())
      .def(py::self -= double(), py::call_guard<py::gil_scoped_release>())
      .def(py::self *= double(), py::call_guard<py::gil_scoped_release>())
      .def(py::self /= double(), py::call_guard<py::gil_scoped_release>())
      .def(py::self + double(), py::call_guard<py::gil_scoped_release>())
      .def(py::self - double(), py::call_guard<py::gil_scoped_release>())
      .def(py::self * double(), py::call_guard<py::gil_scoped_release>())
      .def(py::self / double(), py::call_guard<py::gil_scoped_release>())
      .def("__eq__", [](VariableSlice &a, Variable &b) { return a == b; },
           py::is_operator())
      .def("__ne__", [](VariableSlice &a, Variable &b) { return a != b; },
           py::is_operator())
      .def("__add__", [](VariableSlice &a, Variable &b) { return a + b; },
           py::is_operator())
      .def("__sub__", [](VariableSlice &a, Variable &b) { return a - b; },
           py::is_operator())
      .def("__mul__", [](VariableSlice &a, Variable &b) { return a * b; },
           py::is_operator())
      .def("__truediv__", [](VariableSlice &a, Variable &b) { return a / b; },
           py::is_operator())
      .def("__iadd__", [](VariableSlice &a, Variable &b) { return a += b; },
           py::is_operator())
      .def("__isub__", [](VariableSlice &a, Variable &b) { return a -= b; },
           py::is_operator())
      .def("__imul__", [](VariableSlice &a, Variable &b) { return a *= b; },
           py::is_operator())
      .def("__itruediv__", [](VariableSlice &a, Variable &b) { return a /= b; },
           py::is_operator())
      .def("__radd__", [](VariableSlice &a, double &b) { return a + b; },
           py::is_operator())
      .def("__rsub__", [](VariableSlice &a, double &b) { return b - a; },
           py::is_operator())
      .def("__rmul__", [](VariableSlice &a, double &b) { return a * b; },
           py::is_operator())
      .def("__repr__", [](const VariableSlice &self) {
        return dataset::to_string(self, ".");
      });

  // Implicit conversion VariableSlice -> Variable. Reduces need for excessive
  // operator overload definitions
  py::implicitly_convertible<VariableSlice, Variable>();

  py::class_<SubsetHelper>(m, "SubsetHelper")
      .def("__getitem__",
           [](SubsetHelper &self, const std::string &name) {
             return self.subset(name);
           },
           py::keep_alive<0, 1>())
      .def("__getitem__",
           [](SubsetHelper &self,
              const std::tuple<const Tag, const std::string &> &index) {
             const auto &[tag, name] = index;
             return self.subset(tag, name);
           },
           py::keep_alive<0, 1>())
      .def("__setitem__",
           [](SubsetHelper &self, const std::string &name,
              const DatasetSlice &data) { self.insert(name, data); })
      .def("__setitem__", [](SubsetHelper &self, const std::string &name,
                             const Dataset &data) { self.insert(name, data); });
  py::class_<DatasetSlice>(m, "DatasetSlice")
      .def(py::init<Dataset &>())
      .def_property_readonly(
          "dimensions",
          [](const DatasetSlice &self) { return self.dimensions(); },
          "A read-only Dimensions object containing the dimensions of the "
          "DatasetSlice.")
      .def("__len__", &DatasetSlice::size)
      .def("__iter__",
           [](DatasetSlice &self) {
             return py::make_iterator(self.begin(), self.end());
           },
           py::keep_alive<0, 1>())
      .def("__contains__", &DatasetSlice::contains, py::arg("tag"),
           py::arg("name") = "")
      .def("__contains__",
           [](const DatasetSlice &self,
              const std::tuple<const Tag, const std::string> &key) {
             return self.contains(std::get<0>(key), std::get<1>(key));
           })
      .def("__getitem__",
           [](DatasetSlice &self, const std::tuple<Dim, gsl::index> &index) {
             return getItemBySingleIndex(self, index);
           },
           py::keep_alive<0, 1>())
      .def("__getitem__", &detail::pySlice<DatasetSlice>,
           py::keep_alive<0, 1>())
      .def("__getitem__",
           [](DatasetSlice &self, const Tag &tag) { return self(tag); },
           py::keep_alive<0, 1>())
      .def(
          "__getitem__",
          [](DatasetSlice &self, const std::pair<Tag, const std::string> &key) {
            return self(key.first, key.second);
          },
          py::keep_alive<0, 1>())
      .def("copy", [](const DatasetSlice &self) { return Dataset(self); },
           "Make a copy of a DatasetSlice.")
      .def("__copy__", [](DatasetSlice &self) { return Dataset(self); })
      .def("__deepcopy__",
           [](DatasetSlice &self, py::dict) { return Dataset(self); })
      .def_property_readonly(
          "subset", [](DatasetSlice &self) { return SubsetHelper(self); },
          "Used to extract a read-only subset of the DatasetSlice in two "
          "different ways: \n - one can use just a string, e.g. "
          "d.subset['sample'] to extract the sample and its variance, and all "
          "the relevant coordinates.\n - one can also use a tag/string "
          "combination for a more restrictive extraction, e.g. "
          "d.subset[Data.Value, 'sample'] to only get the Value and associated "
          "coordinates.")
      .def("__setitem__",
           [](DatasetSlice &self, const std::tuple<Dim, py::slice> &index,
              const DatasetSlice &other) {
             detail::pySlice(self, index).assign(other);
           })
      .def("__setitem__",
           [](DatasetSlice &self, const std::tuple<Dim, gsl::index> &index,
              const DatasetSlice &other) {
             const auto &[dim, i] = index;
             self(dim, i).assign(other);
           })
      .def("__setitem__", detail::setData<DatasetSlice, detail::Key::Tag>)
      .def("__setitem__", detail::setData<DatasetSlice, detail::Key::TagName>)
      .def(py::self + py::self, py::call_guard<py::gil_scoped_release>())
      .def(py::self - py::self, py::call_guard<py::gil_scoped_release>())
      .def(py::self * py::self, py::call_guard<py::gil_scoped_release>())
      .def(py::self / py::self, py::call_guard<py::gil_scoped_release>())
      .def(py::self += py::self, py::call_guard<py::gil_scoped_release>())
      .def(py::self -= py::self, py::call_guard<py::gil_scoped_release>())
      .def(py::self *= py::self, py::call_guard<py::gil_scoped_release>())
      .def(py::self /= py::self, py::call_guard<py::gil_scoped_release>())
      .def(py::self == py::self, py::call_guard<py::gil_scoped_release>())
      .def(py::self != py::self, py::call_guard<py::gil_scoped_release>())
      .def(py::self + double(), py::call_guard<py::gil_scoped_release>())
      .def(py::self - double(), py::call_guard<py::gil_scoped_release>())
      .def(py::self * double(), py::call_guard<py::gil_scoped_release>())
      .def(py::self / double(), py::call_guard<py::gil_scoped_release>())
      .def(py::self += double(), py::call_guard<py::gil_scoped_release>())
      .def(py::self -= double(), py::call_guard<py::gil_scoped_release>())
      .def(py::self *= double(), py::call_guard<py::gil_scoped_release>())
      .def(py::self /= double(), py::call_guard<py::gil_scoped_release>())
      .def("__eq__",
           [](const DatasetSlice &self, const Dataset &other) {
             return self == other;
           },
           py::call_guard<py::gil_scoped_release>())
      .def("__ne__",
           [](const DatasetSlice &self, const Dataset &other) {
             return self != other;
           },
           py::call_guard<py::gil_scoped_release>())
      .def("__add__",
           [](const DatasetSlice &self, const Dataset &other) {
             return self + other;
           },
           py::call_guard<py::gil_scoped_release>())
      .def("__sub__",
           [](const DatasetSlice &self, const Dataset &other) {
             return self - other;
           },
           py::call_guard<py::gil_scoped_release>())
      .def("__mul__",
           [](const DatasetSlice &self, const Dataset &other) {
             return self * other;
           },
           py::call_guard<py::gil_scoped_release>())
      .def("__truediv__",
           [](const DatasetSlice &self, const Dataset &other) {
             return self / other;
           },
           py::call_guard<py::gil_scoped_release>())
      .def("__iadd__",
           [](const DatasetSlice &self, const Dataset &other) {
             return self += other;
           },
           py::call_guard<py::gil_scoped_release>())
      .def("__isub__",
           [](const DatasetSlice &self, const Dataset &other) {
             return self -= other;
           },
           py::call_guard<py::gil_scoped_release>())
      .def("__imul__",
           [](const DatasetSlice &self, const Dataset &other) {
             return self *= other;
           },
           py::call_guard<py::gil_scoped_release>())
      .def("__itruediv__",
           [](const DatasetSlice &self, const Dataset &other) {
             return self /= other;
           },
           py::call_guard<py::gil_scoped_release>())
      .def("__radd__",
           [](const DatasetSlice &self, double &other) { return self + other; },
           py::is_operator())
      .def("__rsub__",
           [](const DatasetSlice &self, double &other) { return other - self; },
           py::is_operator())
      .def("__rmul__",
           [](const DatasetSlice &self, double &other) { return self * other; },
           py::is_operator())
      .def("__repr__", [](const DatasetSlice &self) {
        return dataset::to_string(self, ".");
      });

  py::class_<Dataset>(m, "Dataset")
      .def(py::init<>())
      .def(py::init<const DatasetSlice &>())
      .def_property_readonly(
          "dimensions", [](const Dataset &self) { return self.dimensions(); },
          "A read-only Dimensions object containing the dimensions of the "
          "Dataset.")
      .def("__len__", &Dataset::size)
      .def("__repr__",
           [](const Dataset &self) { return dataset::to_string(self, "."); })
      .def("__iter__",
           [](Dataset &self) {
             return py::make_iterator(self.begin(), self.end());
           })
      .def("__contains__", &Dataset::contains, py::arg("tag"),
           py::arg("name") = "")
      .def("__contains__",
           [](const Dataset &self,
              const std::tuple<const Tag, const std::string> &key) {
             return self.contains(std::get<0>(key), std::get<1>(key));
           })
      .def("__delitem__",
           py::overload_cast<const Tag, const std::string &>(&Dataset::erase),
           py::arg("tag"), py::arg("name") = "")
      .def("__delitem__",
           [](Dataset &self,
              const std::tuple<const Tag, const std::string &> &key) {
             self.erase(std::get<0>(key), std::get<1>(key));
           })
      // TODO: This __getitem__ is here only to prevent unhandled
      // errors when trying to get a dataset slice by supplying only a
      // Dimension, e.g. dataset[Dim.X]. By default, an implicit
      // conversion between Dim and gsl::index is attempted and the
      // __getitem__ then crashes when self[index] is performed below.
      // This fix covers only one case and we need to find a better way
      // of protecting all unsopprted cases. This should ideally fail
      // with a TypeError, in the same way as if only a string is
      // supplied, e.g. dataset["a"].
      .def("__getitem__",
           [](Dataset &, const Dim &) {
             throw std::runtime_error("Syntax error: cannot get slice with "
                                      "just a Dim, please use dataset[Dim.X, "
                                      ":]");
           })
      .def("__getitem__",
           [](Dataset &self, const gsl::index index) { return self[index]; },
           py::keep_alive<0, 1>())
      .def("__getitem__",
           [](Dataset &self, const std::tuple<Dim, gsl::index> &index) {
             return getItemBySingleIndex(self, index);
           },
           py::keep_alive<0, 1>())
      .def("__getitem__", &detail::pySlice<Dataset>, py::keep_alive<0, 1>())
      .def("__getitem__",
           [](Dataset &self, const Tag &tag) { return self(tag); })
      .def("__getitem__",
           [](Dataset &self, const std::pair<Tag, const std::string> &key) {
             return self(key.first, key.second);
           },
           py::keep_alive<0, 1>())
      .def("copy", [](const Dataset &self) { return self; },
           "Make a copy of a Dataset.")
      .def("__copy__", [](Dataset &self) { return Dataset(self); })
      .def("__deepcopy__",
           [](Dataset &self, py::dict) { return Dataset(self); })
<<<<<<< HEAD
      .def_property_readonly(
          "subset", [](Dataset &self) { return SubsetHelper(self); },
          "Used to extract a read-only subset of the Dataset in two different "
          "ways: \n - one can use just a string, e.g. d.subset['sample'] to "
          "extract the sample and its variance, and all the relevant "
          "coordinates.\n - one can also use a tag/string combination for a "
          "more restrictive extraction, e.g. d.subset[Data.Value, 'sample'] to "
          "only get the Value and associated coordinates.")
      // Careful: The order of overloads is really important here, otherwise
      // DatasetSlice matches the overload below for py::array_t. I have not
      // understood all details of this yet though. See also
=======
      .def_property_readonly("subset",
                             [](Dataset &self) { return SubsetHelper(self); })
      // Careful: The order of overloads is really important here,
      // otherwise DatasetSlice matches the overload below for
      // py::array_t. I have not understood all details of this yet
      // though. See also
>>>>>>> 93cf4cf5
      // https://pybind11.readthedocs.io/en/stable/advanced/functions.html#overload-resolution-order.
      .def("__setitem__",
           [](Dataset &self, const std::tuple<Dim, py::slice> &index,
              const DatasetSlice &other) {
             detail::pySlice(self, index).assign(other);
           })
      .def("__setitem__",
           [](Dataset &self, const std::tuple<Dim, gsl::index> &index,
              const DatasetSlice &other) {
             const auto &[dim, i] = index;
             self(dim, i).assign(other);
           })

      // A) No dimensions argument, this will set data of existing
      // item.
      .def("__setitem__", detail::setData<Dataset, detail::Key::Tag>)
      .def("__setitem__", detail::setData<Dataset, detail::Key::TagName>)

      // B) Variants with dimensions, inserting new item.
      // 0. Insertion from Variable or Variable slice.
      .def("__setitem__", detail::insert<Variable, detail::Key::Tag>)
      .def("__setitem__", detail::insert<Variable, detail::Key::TagName>)
      .def("__setitem__", detail::insert<VariableSlice, detail::Key::Tag>)
      .def("__setitem__", detail::insert<VariableSlice, detail::Key::TagName>)
      // 1. Insertion with default init. TODO Should this be removed?
      .def("__setitem__", detail::insertDefaultInit<detail::Key::Tag>)
      .def("__setitem__", detail::insertDefaultInit<detail::Key::TagName>)
      // 2. Insertion from numpy.ndarray
      .def("__setitem__", detail::insert_ndarray<detail::Key::Tag>)
      .def("__setitem__", detail::insert_ndarray<detail::Key::TagName>)
      // 2. Handle integers before case 3. below, which would convert
      // to double.
      .def("__setitem__", detail::insert_0D<int64_t, detail::Key::Tag>)
      .def("__setitem__", detail::insert_0D<int64_t, detail::Key::TagName>)
      .def("__setitem__", detail::insert_0D<std::string, detail::Key::Tag>)
      .def("__setitem__", detail::insert_0D<std::string, detail::Key::TagName>)
      .def("__setitem__", detail::insert_0D<Dataset, detail::Key::Tag>)
      .def("__setitem__", detail::insert_0D<Dataset, detail::Key::TagName>)
      // 3. Handle integers before case 4. below, which would convert
      // to double.
      .def("__setitem__", detail::insert_1D<int64_t, detail::Key::Tag>)
      .def("__setitem__", detail::insert_1D<int64_t, detail::Key::TagName>)
      .def("__setitem__", detail::insert_1D<Eigen::Vector3d, detail::Key::Tag>)
      .def("__setitem__",
           detail::insert_1D<Eigen::Vector3d, detail::Key::TagName>)
      // 4. Insertion attempting forced conversion to array of double.
      // This
      //    is handled by automatic conversion by pybind11 when using
      //    py::array_t. Handles also scalar data. See also the
      //    py::array::forcecast argument, we need to minimize implicit
      //    (and potentially expensive conversion). If we wanted to
      //    avoid some conversion we need to provide explicit variants
      //    for specific types, same as or similar to insert_1D in
      //    case 5. below.
      .def("__setitem__", detail::insert_conv<double, detail::Key::Tag>)
      .def("__setitem__", detail::insert_conv<double, detail::Key::TagName>)
      // 5. Insertion of numpy-incompatible data. py::array_t does not
      // support
      //    non-POD types like std::string, so we need to handle them
      //    separately.
      .def("__setitem__", detail::insert_1D<std::string, detail::Key::Tag>)
      .def("__setitem__", detail::insert_1D<std::string, detail::Key::TagName>)
      .def("__setitem__", detail::insert_1D<Dataset, detail::Key::Tag>)
      .def("__setitem__", detail::insert_1D<Dataset, detail::Key::TagName>)

      // TODO Make sure we have all overloads covered to avoid implicit
      // conversion of DatasetSlice to Dataset.
      .def(py::self == py::self, py::call_guard<py::gil_scoped_release>())
      .def(py::self != py::self, py::call_guard<py::gil_scoped_release>())
      .def(py::self += py::self, py::call_guard<py::gil_scoped_release>())
      .def(py::self -= py::self, py::call_guard<py::gil_scoped_release>())
      .def(py::self *= py::self, py::call_guard<py::gil_scoped_release>())
      .def(py::self /= py::self, py::call_guard<py::gil_scoped_release>())
      .def(py::self + py::self, py::call_guard<py::gil_scoped_release>())
      .def(py::self - py::self, py::call_guard<py::gil_scoped_release>())
      .def(py::self * py::self, py::call_guard<py::gil_scoped_release>())
      .def(py::self / py::self, py::call_guard<py::gil_scoped_release>())
      .def(py::self + double(), py::call_guard<py::gil_scoped_release>())
      .def(py::self - double(), py::call_guard<py::gil_scoped_release>())
      .def(py::self * double(), py::call_guard<py::gil_scoped_release>())
      .def(py::self / double(), py::call_guard<py::gil_scoped_release>())
      .def(py::self += double(), py::call_guard<py::gil_scoped_release>())
      .def(py::self -= double(), py::call_guard<py::gil_scoped_release>())
      .def(py::self *= double(), py::call_guard<py::gil_scoped_release>())
      .def(py::self /= double(), py::call_guard<py::gil_scoped_release>())
      .def("__eq__",
           [](const Dataset &self, const DatasetSlice &other) {
             return self == other;
           },
           py::call_guard<py::gil_scoped_release>())
      .def("__ne__",
           [](const Dataset &self, const DatasetSlice &other) {
             return self != other;
           },
           py::call_guard<py::gil_scoped_release>())
      .def("__iadd__",
           [](Dataset &self, const DatasetSlice &other) {
             return self += other;
           },
           py::call_guard<py::gil_scoped_release>())
      .def("__isub__",
           [](Dataset &self, const DatasetSlice &other) {
             return self -= other;
           },
           py::call_guard<py::gil_scoped_release>())
      .def("__imul__",
           [](Dataset &self, const DatasetSlice &other) {
             return self *= other;
           },
           py::call_guard<py::gil_scoped_release>())
      .def("__itruediv__",
           [](Dataset &self, const DatasetSlice &other) {
             return self /= other;
           },
           py::call_guard<py::gil_scoped_release>())
      .def("__add__",
           [](const Dataset &self, const DatasetSlice &other) {
             return self + other;
           },
           py::call_guard<py::gil_scoped_release>())
      .def("__sub__",
           [](const Dataset &self, const DatasetSlice &other) {
             return self - other;
           },
           py::call_guard<py::gil_scoped_release>())
      .def("__mul__",
           [](const Dataset &self, const DatasetSlice &other) {
             return self * other;
           },
           py::call_guard<py::gil_scoped_release>())
      .def("__truediv__",
           [](const Dataset &self, const DatasetSlice &other) {
             return self / other;
           },
           py::call_guard<py::gil_scoped_release>())
      .def("__radd__",
           [](const Dataset &self, double &other) { return self + other; },
           py::is_operator())
      .def("__rsub__",
           [](const Dataset &self, double &other) { return other - self; },
           py::is_operator())
      .def("__rmul__",
           [](const Dataset &self, double &other) { return self * other; },
           py::is_operator())
<<<<<<< HEAD
      .def("merge", &Dataset::merge, "Merge two Datasets together.")
      // TODO For now this is just for testing. We need to decide on an API for
      // specifying the keys.
=======
      .def("merge", &Dataset::merge)
      // TODO For now this is just for testing. We need to decide on an
      // API for specifying the keys.
>>>>>>> 93cf4cf5
      .def("zip", [](Dataset &self) {
        return zip(self, Access::Key(Data::EventTofs),
                   Access::Key(Data::EventPulseTimes));
      });

  // Implicit conversion DatasetSlice -> Dataset. Reduces need for
  // excessive operator overload definitions
  py::implicitly_convertible<DatasetSlice, Dataset>();

  //-----------------------dataset free
  // functions-------------------------------
  m.def("split",
        py::overload_cast<const Dataset &, const Dim,
                          const std::vector<gsl::index> &>(&split),
        py::call_guard<py::gil_scoped_release>(),
        "Split a Dataset along a given Dimension.");
  m.def("concatenate",
        py::overload_cast<const Dataset &, const Dataset &, const Dim>(
            &concatenate),
        py::call_guard<py::gil_scoped_release>(),
        "Returns a new dataset containing a concatenation of two Datasets "
        "and their underlying Variables along a given Dimension.");
  m.def("rebin", py::overload_cast<const Dataset &, const Variable &>(&rebin),
        py::call_guard<py::gil_scoped_release>(),
        "Returns a new Dataset whose data is rebinned with new bin edges.");
  m.def("histogram",
        py::overload_cast<const Dataset &, const Variable &>(&histogram),
        py::call_guard<py::gil_scoped_release>(),
        "Perform histogramming of events.");
  m.def(
      "sort",
      py::overload_cast<const Dataset &, const Tag, const std::string &>(&sort),
      py::arg("dataset"), py::arg("tag"), py::arg("name") = "",
      py::call_guard<py::gil_scoped_release>());
  m.def("filter", py::overload_cast<const Dataset &, const Variable &>(&filter),
        py::call_guard<py::gil_scoped_release>());
  m.def("sum", py::overload_cast<const Dataset &, const Dim>(&sum),
        py::call_guard<py::gil_scoped_release>(),
        "Returns a new Dataset containing the sum of the data along the "
        "specified dimension.");
  m.def("mean", py::overload_cast<const Dataset &, const Dim>(&mean),
        py::call_guard<py::gil_scoped_release>(), py::arg("dataset"),
        py::arg("dim"),
        "Returns a new Dataset containing the mean of the data along the "
        "specified dimension. Any variances in the input dataset are "
        "transformed into the variance of the mean.");
  m.def("integrate", py::overload_cast<const Dataset &, const Dim>(&integrate),
        py::call_guard<py::gil_scoped_release>());
  m.def("convert",
        py::overload_cast<const Dataset &, const Dim, const Dim>(&convert),
        py::call_guard<py::gil_scoped_release>());
  m.def("convert",
        py::overload_cast<const Dataset &, const std::vector<Dim> &,
                          const Dataset &>(&convert),
        py::call_guard<py::gil_scoped_release>());

  //-----------------------variable free
  // functions------------------------------
  m.def("split",
        py::overload_cast<const Variable &, const Dim,
                          const std::vector<gsl::index> &>(&split),
        py::call_guard<py::gil_scoped_release>(),
        "Split a Variable along a given Dimension.");
  m.def("concatenate",
        py::overload_cast<const Variable &, const Variable &, const Dim>(
            &concatenate),
        py::call_guard<py::gil_scoped_release>(),
        "Returns a new Variable containing a concatenation "
        "of two Variables along a given Dimension.");
  m.def("rebin",
        py::overload_cast<const Variable &, const Variable &, const Variable &>(
            &rebin),
        py::call_guard<py::gil_scoped_release>(),
        "Returns a new Variable whose data is rebinned with new bin edges.");
  m.def("filter",
        py::overload_cast<const Variable &, const Variable &>(&filter),
        py::call_guard<py::gil_scoped_release>());
  m.def("sum", py::overload_cast<const Variable &, const Dim>(&sum),
        py::call_guard<py::gil_scoped_release>(),
        "Returns a new Variable containing the sum of the data along the "
        "specified dimension.");
  m.def("mean", py::overload_cast<const Variable &, const Dim>(&mean),
        py::call_guard<py::gil_scoped_release>(),
        "Returns a new Variable containing the mean of the data along the "
        "specified dimension.");
  m.def("norm", py::overload_cast<const Variable &>(&norm),
        py::call_guard<py::gil_scoped_release>(),
        "Returns a new Variable containing the norm of the data.");
  // find out why py::overload_cast is not working correctly here
  m.def("sqrt", [](const Variable &self) { return sqrt(self); },
        py::call_guard<py::gil_scoped_release>(),
        "Returns a new Variable containing the square root of the data.");

  //-----------------------dimensions free
  // functions----------------------------
  m.def("dimensionCoord", &dimensionCoord);
  m.def("coordDimension",
        [](const Tag t) { return coordDimension[t.value()]; });

  auto events = m.def_submodule("events");
  events.def("sort_by_tof", &events::sortByTof);
}<|MERGE_RESOLUTION|>--- conflicted
+++ resolved
@@ -1152,7 +1152,6 @@
       .def("__copy__", [](Dataset &self) { return Dataset(self); })
       .def("__deepcopy__",
            [](Dataset &self, py::dict) { return Dataset(self); })
-<<<<<<< HEAD
       .def_property_readonly(
           "subset", [](Dataset &self) { return SubsetHelper(self); },
           "Used to extract a read-only subset of the Dataset in two different "
@@ -1161,17 +1160,10 @@
           "coordinates.\n - one can also use a tag/string combination for a "
           "more restrictive extraction, e.g. d.subset[Data.Value, 'sample'] to "
           "only get the Value and associated coordinates.")
-      // Careful: The order of overloads is really important here, otherwise
-      // DatasetSlice matches the overload below for py::array_t. I have not
-      // understood all details of this yet though. See also
-=======
-      .def_property_readonly("subset",
-                             [](Dataset &self) { return SubsetHelper(self); })
       // Careful: The order of overloads is really important here,
       // otherwise DatasetSlice matches the overload below for
       // py::array_t. I have not understood all details of this yet
       // though. See also
->>>>>>> 93cf4cf5
       // https://pybind11.readthedocs.io/en/stable/advanced/functions.html#overload-resolution-order.
       .def("__setitem__",
            [](Dataset &self, const std::tuple<Dim, py::slice> &index,
@@ -1316,15 +1308,9 @@
       .def("__rmul__",
            [](const Dataset &self, double &other) { return self * other; },
            py::is_operator())
-<<<<<<< HEAD
       .def("merge", &Dataset::merge, "Merge two Datasets together.")
-      // TODO For now this is just for testing. We need to decide on an API for
-      // specifying the keys.
-=======
-      .def("merge", &Dataset::merge)
       // TODO For now this is just for testing. We need to decide on an
       // API for specifying the keys.
->>>>>>> 93cf4cf5
       .def("zip", [](Dataset &self) {
         return zip(self, Access::Key(Data::EventTofs),
                    Access::Key(Data::EventPulseTimes));
