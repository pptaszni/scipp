--- conflicted
+++ resolved
@@ -106,7 +106,213 @@
   std::get<float>(supported);
 }
 
-<<<<<<< HEAD
+TEST(ElementSinOutArgTest, unit_rad) {
+  const units::Unit rad(units::rad);
+  units::Unit out(units::dimensionless);
+  element::sin_out_arg(out, rad);
+  EXPECT_EQ(out, units::sin(rad));
+}
+
+TEST(ElementSinOutArgTest, unit_deg) {
+  const units::Unit deg(units::deg);
+  units::Unit out(units::dimensionless);
+  element::sin_out_arg(out, deg);
+  EXPECT_EQ(out, units::sin(deg));
+}
+
+TEST(ElementSinOutArgTest, value_double) {
+  double out;
+  element::sin_out_arg(out, pi<double>);
+  EXPECT_EQ(out, std::sin(pi<double>));
+}
+
+TEST(ElementSinOutArgTest, value_float) {
+  float out;
+  element::sin_out_arg(out, pi<float>);
+  EXPECT_EQ(out, std::sin(pi<float>));
+}
+
+TEST(ElementSinOutArgTest, supported_types) {
+  auto supported = decltype(element::sin_out_arg)::types{};
+  std::get<double>(supported);
+  std::get<float>(supported);
+}
+
+TEST(ElementCosOutArgTest, unit_rad) {
+  const units::Unit rad(units::rad);
+  units::Unit out(units::dimensionless);
+  element::cos_out_arg(out, rad);
+  EXPECT_EQ(out, units::cos(rad));
+}
+
+TEST(ElementCosOutArgTest, unit_deg) {
+  const units::Unit deg(units::deg);
+  units::Unit out(units::dimensionless);
+  element::cos_out_arg(out, deg);
+  EXPECT_EQ(out, units::cos(deg));
+}
+
+TEST(ElementCosOutArgTest, value_double) {
+  double out;
+  element::cos_out_arg(out, pi<double>);
+  EXPECT_EQ(out, std::cos(pi<double>));
+}
+
+TEST(ElementCosOutArgTest, value_float) {
+  float out;
+  element::cos_out_arg(out, pi<float>);
+  EXPECT_EQ(out, std::cos(pi<float>));
+}
+
+TEST(ElementCosOutArgTest, supported_types) {
+  auto supported = decltype(element::cos_out_arg)::types{};
+  std::get<double>(supported);
+  std::get<float>(supported);
+}
+
+TEST(ElementTanOutArgTest, unit_rad) {
+  const units::Unit rad(units::rad);
+  units::Unit out(units::dimensionless);
+  element::tan_out_arg(out, rad);
+  EXPECT_EQ(out, units::tan(rad));
+}
+
+TEST(ElementTanOutArgTest, unit_deg) {
+  const units::Unit deg(units::deg);
+  units::Unit out(units::dimensionless);
+  element::tan_out_arg(out, deg);
+  EXPECT_EQ(out, units::tan(deg));
+}
+
+TEST(ElementTanOutArgTest, value_double) {
+  double out;
+  element::tan_out_arg(out, pi<double>);
+  EXPECT_EQ(out, std::tan(pi<double>));
+}
+
+TEST(ElementTanOutArgTest, value_float) {
+  float out;
+  element::tan_out_arg(out, pi<float>);
+  EXPECT_EQ(out, std::tan(pi<float>));
+}
+
+TEST(ElementTanOutArgTest, supported_types) {
+  auto supported = decltype(element::tan_out_arg)::types{};
+  std::get<double>(supported);
+  std::get<float>(supported);
+}
+
+TEST(ElementAsinTest, unit) {
+  const units::Unit dimensionless(units::dimensionless);
+  EXPECT_EQ(element::asin(dimensionless), units::asin(dimensionless));
+  const units::Unit rad(units::rad);
+  EXPECT_THROW(element::asin(rad), except::UnitError);
+}
+
+TEST(ElementAsinTest, value) {
+  EXPECT_EQ(element::asin(1.0), std::asin(1.0));
+  EXPECT_EQ(element::asin(1.0f), std::asin(1.0f));
+}
+
+TEST(ElementAsinOutArgTest, unit) {
+  const units::Unit dimensionless(units::dimensionless);
+  units::Unit out(units::dimensionless);
+  element::asin_out_arg(out, dimensionless);
+  EXPECT_EQ(out, units::asin(dimensionless));
+}
+
+TEST(ElementAsinOutArgTest, value_double) {
+  double out;
+  element::asin_out_arg(out, 1.0);
+  EXPECT_EQ(out, std::asin(1.0));
+}
+
+TEST(ElementAsinOutArgTest, value_float) {
+  float out;
+  element::asin_out_arg(out, 1.0f);
+  EXPECT_EQ(out, std::asin(1.0f));
+}
+
+TEST(ElementAsinOutArgTest, supported_types) {
+  auto supported = decltype(element::asin_out_arg)::types{};
+  std::get<double>(supported);
+  std::get<float>(supported);
+}
+
+TEST(ElementAcosTest, unit) {
+  const units::Unit dimensionless(units::dimensionless);
+  EXPECT_EQ(element::acos(dimensionless), units::acos(dimensionless));
+  const units::Unit rad(units::rad);
+  EXPECT_THROW(element::acos(rad), except::UnitError);
+}
+
+TEST(ElementAcosTest, value) {
+  EXPECT_EQ(element::acos(1.0), std::acos(1.0));
+  EXPECT_EQ(element::acos(1.0f), std::acos(1.0f));
+}
+
+TEST(ElementAcosOutArgTest, unit) {
+  const units::Unit dimensionless(units::dimensionless);
+  units::Unit out(units::dimensionless);
+  element::acos_out_arg(out, dimensionless);
+  EXPECT_EQ(out, units::acos(dimensionless));
+}
+
+TEST(ElementAcosOutArgTest, value_double) {
+  double out;
+  element::acos_out_arg(out, 1.0);
+  EXPECT_EQ(out, std::acos(1.0));
+}
+
+TEST(ElementAcosOutArgTest, value_float) {
+  float out;
+  element::acos_out_arg(out, 1.0f);
+  EXPECT_EQ(out, std::acos(1.0f));
+}
+
+TEST(ElementAcosOutArgTest, supported_types) {
+  auto supported = decltype(element::acos_out_arg)::types{};
+  std::get<double>(supported);
+  std::get<float>(supported);
+}
+
+TEST(ElementAtanTest, unit) {
+  const units::Unit dimensionless(units::dimensionless);
+  EXPECT_EQ(element::atan(dimensionless), units::atan(dimensionless));
+  const units::Unit rad(units::rad);
+  EXPECT_THROW(element::atan(rad), except::UnitError);
+}
+
+TEST(ElementAtanTest, value) {
+  EXPECT_EQ(element::atan(1.0), std::atan(1.0));
+  EXPECT_EQ(element::atan(1.0f), std::atan(1.0f));
+}
+
+TEST(ElementAtanOutArgTest, unit) {
+  const units::Unit dimensionless(units::dimensionless);
+  units::Unit out(units::dimensionless);
+  element::atan_out_arg(out, dimensionless);
+  EXPECT_EQ(out, units::atan(dimensionless));
+}
+
+TEST(ElementAtanOutArgTest, value_double) {
+  double out;
+  element::atan_out_arg(out, 1.0);
+  EXPECT_EQ(out, std::atan(1.0));
+}
+
+TEST(ElementAtanOutArgTest, value_float) {
+  float out;
+  element::atan_out_arg(out, 1.0f);
+  EXPECT_EQ(out, std::atan(1.0f));
+}
+
+TEST(ElementAtanOutArgTest, supported_types) {
+  auto supported = decltype(element::atan_out_arg)::types{};
+  std::get<double>(supported);
+  std::get<float>(supported);
+}
+
 template <typename T> class ElementNanToNumTest : public ::testing::Test {};
 using ElementReplacementTestTypes = ::testing::Types<double, float>;
 TYPED_TEST_SUITE(ElementNanToNumTest, ElementReplacementTestTypes);
@@ -244,211 +450,4 @@
   const ValueAndVariance<T> replacement(1, 1);
   targetted_replacement_out_arg_test(element::negative_inf_to_num_out_arg, out,
                                      replaceable, nonreplaceable, replacement);
-=======
-TEST(ElementSinOutArgTest, unit_rad) {
-  const units::Unit rad(units::rad);
-  units::Unit out(units::dimensionless);
-  element::sin_out_arg(out, rad);
-  EXPECT_EQ(out, units::sin(rad));
-}
-
-TEST(ElementSinOutArgTest, unit_deg) {
-  const units::Unit deg(units::deg);
-  units::Unit out(units::dimensionless);
-  element::sin_out_arg(out, deg);
-  EXPECT_EQ(out, units::sin(deg));
-}
-
-TEST(ElementSinOutArgTest, value_double) {
-  double out;
-  element::sin_out_arg(out, pi<double>);
-  EXPECT_EQ(out, std::sin(pi<double>));
-}
-
-TEST(ElementSinOutArgTest, value_float) {
-  float out;
-  element::sin_out_arg(out, pi<float>);
-  EXPECT_EQ(out, std::sin(pi<float>));
-}
-
-TEST(ElementSinOutArgTest, supported_types) {
-  auto supported = decltype(element::sin_out_arg)::types{};
-  std::get<double>(supported);
-  std::get<float>(supported);
-}
-
-TEST(ElementCosOutArgTest, unit_rad) {
-  const units::Unit rad(units::rad);
-  units::Unit out(units::dimensionless);
-  element::cos_out_arg(out, rad);
-  EXPECT_EQ(out, units::cos(rad));
-}
-
-TEST(ElementCosOutArgTest, unit_deg) {
-  const units::Unit deg(units::deg);
-  units::Unit out(units::dimensionless);
-  element::cos_out_arg(out, deg);
-  EXPECT_EQ(out, units::cos(deg));
-}
-
-TEST(ElementCosOutArgTest, value_double) {
-  double out;
-  element::cos_out_arg(out, pi<double>);
-  EXPECT_EQ(out, std::cos(pi<double>));
-}
-
-TEST(ElementCosOutArgTest, value_float) {
-  float out;
-  element::cos_out_arg(out, pi<float>);
-  EXPECT_EQ(out, std::cos(pi<float>));
-}
-
-TEST(ElementCosOutArgTest, supported_types) {
-  auto supported = decltype(element::cos_out_arg)::types{};
-  std::get<double>(supported);
-  std::get<float>(supported);
-}
-
-TEST(ElementTanOutArgTest, unit_rad) {
-  const units::Unit rad(units::rad);
-  units::Unit out(units::dimensionless);
-  element::tan_out_arg(out, rad);
-  EXPECT_EQ(out, units::tan(rad));
-}
-
-TEST(ElementTanOutArgTest, unit_deg) {
-  const units::Unit deg(units::deg);
-  units::Unit out(units::dimensionless);
-  element::tan_out_arg(out, deg);
-  EXPECT_EQ(out, units::tan(deg));
-}
-
-TEST(ElementTanOutArgTest, value_double) {
-  double out;
-  element::tan_out_arg(out, pi<double>);
-  EXPECT_EQ(out, std::tan(pi<double>));
-}
-
-TEST(ElementTanOutArgTest, value_float) {
-  float out;
-  element::tan_out_arg(out, pi<float>);
-  EXPECT_EQ(out, std::tan(pi<float>));
-}
-
-TEST(ElementTanOutArgTest, supported_types) {
-  auto supported = decltype(element::tan_out_arg)::types{};
-  std::get<double>(supported);
-  std::get<float>(supported);
-}
-
-TEST(ElementAsinTest, unit) {
-  const units::Unit dimensionless(units::dimensionless);
-  EXPECT_EQ(element::asin(dimensionless), units::asin(dimensionless));
-  const units::Unit rad(units::rad);
-  EXPECT_THROW(element::asin(rad), except::UnitError);
-}
-
-TEST(ElementAsinTest, value) {
-  EXPECT_EQ(element::asin(1.0), std::asin(1.0));
-  EXPECT_EQ(element::asin(1.0f), std::asin(1.0f));
-}
-
-TEST(ElementAsinOutArgTest, unit) {
-  const units::Unit dimensionless(units::dimensionless);
-  units::Unit out(units::dimensionless);
-  element::asin_out_arg(out, dimensionless);
-  EXPECT_EQ(out, units::asin(dimensionless));
-}
-
-TEST(ElementAsinOutArgTest, value_double) {
-  double out;
-  element::asin_out_arg(out, 1.0);
-  EXPECT_EQ(out, std::asin(1.0));
-}
-
-TEST(ElementAsinOutArgTest, value_float) {
-  float out;
-  element::asin_out_arg(out, 1.0f);
-  EXPECT_EQ(out, std::asin(1.0f));
-}
-
-TEST(ElementAsinOutArgTest, supported_types) {
-  auto supported = decltype(element::asin_out_arg)::types{};
-  std::get<double>(supported);
-  std::get<float>(supported);
-}
-
-TEST(ElementAcosTest, unit) {
-  const units::Unit dimensionless(units::dimensionless);
-  EXPECT_EQ(element::acos(dimensionless), units::acos(dimensionless));
-  const units::Unit rad(units::rad);
-  EXPECT_THROW(element::acos(rad), except::UnitError);
-}
-
-TEST(ElementAcosTest, value) {
-  EXPECT_EQ(element::acos(1.0), std::acos(1.0));
-  EXPECT_EQ(element::acos(1.0f), std::acos(1.0f));
-}
-
-TEST(ElementAcosOutArgTest, unit) {
-  const units::Unit dimensionless(units::dimensionless);
-  units::Unit out(units::dimensionless);
-  element::acos_out_arg(out, dimensionless);
-  EXPECT_EQ(out, units::acos(dimensionless));
-}
-
-TEST(ElementAcosOutArgTest, value_double) {
-  double out;
-  element::acos_out_arg(out, 1.0);
-  EXPECT_EQ(out, std::acos(1.0));
-}
-
-TEST(ElementAcosOutArgTest, value_float) {
-  float out;
-  element::acos_out_arg(out, 1.0f);
-  EXPECT_EQ(out, std::acos(1.0f));
-}
-
-TEST(ElementAcosOutArgTest, supported_types) {
-  auto supported = decltype(element::acos_out_arg)::types{};
-  std::get<double>(supported);
-  std::get<float>(supported);
-}
-
-TEST(ElementAtanTest, unit) {
-  const units::Unit dimensionless(units::dimensionless);
-  EXPECT_EQ(element::atan(dimensionless), units::atan(dimensionless));
-  const units::Unit rad(units::rad);
-  EXPECT_THROW(element::atan(rad), except::UnitError);
-}
-
-TEST(ElementAtanTest, value) {
-  EXPECT_EQ(element::atan(1.0), std::atan(1.0));
-  EXPECT_EQ(element::atan(1.0f), std::atan(1.0f));
-}
-
-TEST(ElementAtanOutArgTest, unit) {
-  const units::Unit dimensionless(units::dimensionless);
-  units::Unit out(units::dimensionless);
-  element::atan_out_arg(out, dimensionless);
-  EXPECT_EQ(out, units::atan(dimensionless));
-}
-
-TEST(ElementAtanOutArgTest, value_double) {
-  double out;
-  element::atan_out_arg(out, 1.0);
-  EXPECT_EQ(out, std::atan(1.0));
-}
-
-TEST(ElementAtanOutArgTest, value_float) {
-  float out;
-  element::atan_out_arg(out, 1.0f);
-  EXPECT_EQ(out, std::atan(1.0f));
-}
-
-TEST(ElementAtanOutArgTest, supported_types) {
-  auto supported = decltype(element::atan_out_arg)::types{};
-  std::get<double>(supported);
-  std::get<float>(supported);
->>>>>>> 2aca5d38
 }