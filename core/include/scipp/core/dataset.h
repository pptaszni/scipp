--- conflicted
+++ resolved
@@ -284,11 +284,7 @@
   void setLabels(const std::string &labelName, Variable labels);
   void setAttr(const std::string &attrName, Variable attr);
   void setData(const std::string &name, Variable data);
-<<<<<<< HEAD
-  void setData(const std::string &name, DataProxy other);
-=======
   void setData(const std::string &name, const DataConstProxy &data);
->>>>>>> c1e3c489
   void setSparseCoord(const std::string &name, Variable coord);
   void setSparseLabels(const std::string &name, const std::string &labelName,
                        Variable labels);
