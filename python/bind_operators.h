// SPDX-License-Identifier: GPL-3.0-or-later
// Copyright (c) 2019 Scipp contributors (https://github.com/scipp)
/// @file
/// @author Simon Heybrock
#ifndef SCIPP_PYTHON_BIND_OPERATORS_H
#define SCIPP_PYTHON_BIND_OPERATORS_H

#include "pybind11.h"

namespace py = pybind11;

template <class Other, class T, class... Ignored>
void bind_comparison(pybind11::class_<T, Ignored...> &c) {
  c.def("__eq__", [](T &a, Other &b) { return a == b; }, py::is_operator(),
        py::call_guard<py::gil_scoped_release>());
  c.def("__ne__", [](T &a, Other &b) { return a != b; }, py::is_operator(),
        py::call_guard<py::gil_scoped_release>());
}

template <class Other, class T, class... Ignored>
void bind_in_place_binary(pybind11::class_<T, Ignored...> &c) {
  c.def("__iadd__", [](T &a, Other &b) { return a += b; }, py::is_operator(),
        py::call_guard<py::gil_scoped_release>());
  c.def("__isub__", [](T &a, Other &b) { return a -= b; }, py::is_operator(),
        py::call_guard<py::gil_scoped_release>());
  c.def("__imul__", [](T &a, Other &b) { return a *= b; }, py::is_operator(),
        py::call_guard<py::gil_scoped_release>());
  c.def("__itruediv__", [](T &a, Other &b) { return a /= b; },
        py::is_operator(), py::call_guard<py::gil_scoped_release>());
}

template <class Other, class T, class... Ignored>
void bind_binary(pybind11::class_<T, Ignored...> &c) {
  c.def("__add__", [](T &a, Other &b) { return a + b; }, py::is_operator(),
        py::call_guard<py::gil_scoped_release>());
  c.def("__sub__", [](T &a, Other &b) { return a - b; }, py::is_operator(),
        py::call_guard<py::gil_scoped_release>());
  c.def("__mul__", [](T &a, Other &b) { return a * b; }, py::is_operator(),
        py::call_guard<py::gil_scoped_release>());
  c.def("__truediv__", [](T &a, Other &b) { return a / b; }, py::is_operator(),
        py::call_guard<py::gil_scoped_release>());
}

template <class T, class... Ignored>
void bind_in_place_binary_scalars(pybind11::class_<T, Ignored...> &c) {
  bind_in_place_binary<float>(c);
  bind_in_place_binary<double>(c);
  bind_in_place_binary<int32_t>(c);
  bind_in_place_binary<int64_t>(c);
}

<<<<<<< HEAD
template <class Other, class T, class... Ignored>
void bind_or_operators(pybind11::class_<T, Ignored...> &c) {
  c.def("__or__", [](T &a, Other &b) { return a | b; }, py::is_operator(),
        py::call_guard<py::gil_scoped_release>());
  c.def("__ior__", [](T &a, Other &b) { return a |= b; }, py::is_operator(),
        py::call_guard<py::gil_scoped_release>());
=======
template <class T, class... Ignored>
void bind_binary_scalars(pybind11::class_<T, Ignored...> &c) {
  bind_binary<float>(c);
  bind_binary<double>(c);
  bind_binary<int32_t>(c);
  bind_binary<int64_t>(c);
>>>>>>> 0a4ecf68
}

#endif // SCIPP_PYTHON_BIND_OPERATORS_H<|MERGE_RESOLUTION|>--- conflicted
+++ resolved
@@ -49,21 +49,20 @@
   bind_in_place_binary<int64_t>(c);
 }
 
-<<<<<<< HEAD
+template <class T, class... Ignored>
+void bind_binary_scalars(pybind11::class_<T, Ignored...> &c) {
+  bind_binary<float>(c);
+  bind_binary<double>(c);
+  bind_binary<int32_t>(c);
+  bind_binary<int64_t>(c);
+}
+
 template <class Other, class T, class... Ignored>
 void bind_or_operators(pybind11::class_<T, Ignored...> &c) {
   c.def("__or__", [](T &a, Other &b) { return a | b; }, py::is_operator(),
         py::call_guard<py::gil_scoped_release>());
   c.def("__ior__", [](T &a, Other &b) { return a |= b; }, py::is_operator(),
         py::call_guard<py::gil_scoped_release>());
-=======
-template <class T, class... Ignored>
-void bind_binary_scalars(pybind11::class_<T, Ignored...> &c) {
-  bind_binary<float>(c);
-  bind_binary<double>(c);
-  bind_binary<int32_t>(c);
-  bind_binary<int64_t>(c);
->>>>>>> 0a4ecf68
 }
 
 #endif // SCIPP_PYTHON_BIND_OPERATORS_H