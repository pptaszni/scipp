--- conflicted
+++ resolved
@@ -22,12 +22,9 @@
 void init_core(py::module &m) {
   auto core = m.def_submodule("core");
   init_units_neutron(core);
-<<<<<<< HEAD
   init_eigen(core);
-=======
   init_dtype(core);
   init_variable(core);
->>>>>>> cdf74564
   init_counts(core);
   init_dataset(core);
   init_groupby(core);
